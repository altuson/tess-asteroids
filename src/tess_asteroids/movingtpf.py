import time
from typing import Optional, Tuple, Union

import lkprf
import matplotlib.pyplot as plt
import numpy as np
import pandas as pd
from astropy.io import fits
from astropy.stats import sigma_clip
from numpy.polynomial import Polynomial
from scipy import ndimage, stats
from tess_ephem import ephem
from tesscube import TESSCube
from tesscube.fits import get_wcs_header_by_extension
from tesscube.utils import _sync_call, convert_coordinates_to_runs

from . import logger, straps
<<<<<<< HEAD
from .utils import compute_moments, inside_ellipse, make_wcs_header
=======
from .utils import animate_cube, compute_moments, inside_ellipse
>>>>>>> 08c41231


class MovingTPF:
    """
    Create a TPF for a moving target (e.g. asteroid) from a TESS FFI.

    Includes methods to efficiently retrieve the data, correct the background,
    define an aperture mask and save a TPF in the SPOC format.

    Parameters
    ----------
    target : str
        Target ID. This is only used when saving the TPF.
    ephem : DataFrame
        Target ephemeris with columns ['time','sector','camera','ccd','column','row'].
            'time' : float with units (BJD - 2457000).
            'sector', 'camera', 'ccd' : int
            'column', 'row' : float. These must be one-indexed, where the lower left pixel of the FFI is (1,1).
    """

    def __init__(self, target: str, ephem: pd.DataFrame):
        self.target = target
        self.ephem = ephem

        # Check self.ephem['time'] has correct units
        if min(self.ephem["time"]) >= 2457000:
            raise ValueError("ephem['time'] must have units (BJD - 2457000).")

        # Check self.ephem['sector'] has one unique value
        if self.ephem["sector"].nunique() == 1:
            self.sector = int(self.ephem["sector"][0])
        else:
            raise ValueError("ephem['sector'] must have one unique value.")

        # Check if target is only observed on one camera/ccd during sector
        if self.ephem["camera"].nunique() == 1 and self.ephem["ccd"].nunique() == 1:
            self.camera = int(self.ephem["camera"][0])
            self.ccd = int(self.ephem["ccd"][0])
        else:
            # >>>>> INCLUDE A WAY TO GET MULTIPLE CUBES. <<<<<
            raise NotImplementedError(
                "Target crosses multiple camera/ccd. Not yet implemented."
            )

        # Initialise tesscube
        self.cube = TESSCube(sector=self.sector, camera=self.camera, ccd=self.ccd)

    def make_tpf(
        self,
        shape: Tuple[int, int] = (11, 11),
        bg_method: str = "rolling",
        ap_method: str = "prf",
        save: bool = False,
        outdir: str = "",
        file_name: Optional[str] = None,
        **kwargs,
    ):
        """
        Performs all steps to create and save a SPOC-like TPF for a moving target.

        Parameters
        ----------
        shape : Tuple(int,int)
            Defined as (nrows,ncols), in pixels.
            Defines the pixels that will be retrieved, centred on the target, at each timestamp.
        bg_method : str
            Method used for background correction.
            One of `rolling`.
        ap_method : str
            Method used to create aperture.
            One of ['threshold', 'prf', 'ellipse'].
        save : bool, default=False
            If True, save the TPF HDUList to a FITS file.
        outdir : str
            If `save`, this is the directory into which the file will be saved.
        file_name : str
            If `save`, this is the filename that will be used. Format must be `.fits`.
            If no filename is given, a default one will be generated.
        **kwargs
            Keyword arguments to be passed to `create_pixel_quality()`, `background_correction()`,
            `create_aperture()` and `to_fits()`.

        Returns
        -------
        """
        # >>>>> ADD REFINE_COORDINATES() WHEN IMPLEMENTED <<<<<
        self.get_data(shape=shape)
        self.reshape_data()
        self.create_pixel_quality(**kwargs)
        self.background_correction(method=bg_method, **kwargs)
        self.create_aperture(method=ap_method, **kwargs)
        self.to_fits(file_type="tpf", save=save, outdir=outdir, file_name=file_name, **kwargs)
    
    def make_lc(
        self,
        method: str = "aperture",
        save: bool = False,
        file_name: Optional[str] = None,
        outdir: str = "",
        **kwargs,
    ):
        """
        Performs all steps to create a lightcurve from the moving TPF, with the option to save.

        Parameters
        ----------
        method : str
            Method to extract lightcurve. One of `aperture` or `psf`.
        save : bool
            If True, save the lightcurve HDUList to a FITS file.
        outdir : str
            If `save`, this is the directory into which the file will be saved.
        file_name : str
            If `save`, this is the filename that will be used. Format must be `.fits`.
            If no filename is given, a default one will be generated.
        **kwargs
            Keyword arguments to be passed to `to_lightcurve()` and `to_fits()`.

        Returns
        -------
        """
        self.to_lightcurve(method=method, **kwargs)
        self.to_fits(file_type="lc", save=save, outdir=outdir, file_name=file_name, **kwargs)

    def refine_coordinates(self):
        """
        Apply correction to target ephemeris.

        Parameters
        ----------

        Returns
        -------
        """
        raise NotImplementedError("refine_coordinates() is not yet implemented.")

    def get_data(self, shape: Tuple[int, int] = (11, 11)):
        """
        Retrieve pixel data for a moving target from a TESS FFI.

        Parameters
        ----------
        shape : Tuple(int,int)
            Defined as (nrows,ncols), in pixels.
            Defines the pixels that will be retrieved, centred on the target, at each timestamp.

        Returns
        -------
        """
        # Shape needs to be >=3 in both dimensions, otherwise make_wcs_header() errors.
        self.shape = shape

        # Use interpolation to get target (row,column) at cube time.
        column_interp = np.interp(
            self.cube.time,
            self.ephem["time"].astype(float),
            self.ephem["column"].astype(float),
            left=np.nan,
            right=np.nan,
        )
        row_interp = np.interp(
            self.cube.time,
            self.ephem["time"].astype(float),
            self.ephem["row"].astype(float),
            left=np.nan,
            right=np.nan,
        )

        # Remove nans from interpolated position
        nan_mask = np.logical_and(~np.isnan(column_interp), ~np.isnan(row_interp))
        row_interp, column_interp = row_interp[nan_mask], column_interp[nan_mask]

        # Coordinates (row,column) of lower left corner of region to retrieve around target
        self.corner = np.ceil(
            np.asarray(
                [row_interp - self.shape[0] / 2, column_interp - self.shape[1] / 2]
            ).T
        ).astype(int)

        # Pixel positions to retrieve around target
        row, column = (
            np.mgrid[: self.shape[0], : self.shape[1]][:, None, :, :]
            + self.corner.T[:, :, None, None]
        )

        # Remove frames that include pixels outside bounds of FFI.
        # >>>>> COULD KEEP FRAMES WITH PIXELS OUTSIDE OF BOUNDS AND FILL WITH NANS INSTEAD? <<<<<
        bound_mask = np.logical_and(
            [r.all() for r in np.logical_and(row[:, :, 0] >= 1, row[:, :, 0] <= 2078)],
            [
                c.all()
                for c in np.logical_and(column[:, 0, :] >= 1, column[:, 0, :] <= 2136)
            ],
        )
        self.time = self.cube.time[nan_mask][
            bound_mask
        ]  # FFI timestamps of each frame in the data cube.
        self.tstart = self.cube.tstart[nan_mask][
            bound_mask
        ]  # Time at start of the exposure.
        self.tstop = self.cube.tstop[nan_mask][
            bound_mask
        ]  # Time at end of the exposure.
        self.quality = self.cube.quality[nan_mask][
            bound_mask
        ]  # SPOC quality flag of each frame in the data cube.
        self.cadence_number = self.cube.cadence_number[
            nan_mask
        ][
            bound_mask
        ]  # Unique cadence number of each frame in the data cube, as defined by tesscube.
        self.ephemeris = np.asarray(
            [row_interp[bound_mask], column_interp[bound_mask]]
        ).T  # Predicted (row,column) of target.
        self.corner = self.corner[bound_mask]
        row, column = row[bound_mask], column[bound_mask]
        pixel_coordinates = np.asarray([row.ravel(), column.ravel()]).T

        # Check there are pixels inside FFI bounds.
        if len(pixel_coordinates) == 0:
            raise RuntimeError(
                "All pixels are outside of FFI bounds (1<=row<=2078, 1<=col<=2136)."
            )
        # Warn user if some of the pixels are outside of FFI bounds.
        elif sum(~bound_mask) > 0:
            logger.warning(
                "Some of the requested pixels are outside of the FFI bounds (1<=row<=2078, 1<=col<=2136) and will not be returned."
            )
        # Warn user if there are pixels outside of FFI science array.
        if (
            sum(
                ~np.logical_and(
                    [r.all() for r in row[:, :, 0] <= 2048],
                    [
                        c.all()
                        for c in np.logical_and(
                            column[:, 0, :] >= 45, column[:, 0, :] <= 2092
                        )
                    ],
                )
            )
            > 0
        ):
            logger.warning(
                "Some of the requested pixels are outside of the FFI science array (1<=row<=2048, 45<=col<=2092), but they will be included in your TPF."
            )

        # Convert pixels to byte runs
        runs = convert_coordinates_to_runs(pixel_coordinates)

        # Retrieve the data
        logger.info("Started data retrieval.")
        start_time = time.time()
        result = _sync_call(self.cube.async_get_data_per_rows, runs)
        logger.info(
            "Finished data retrieval in {0:.2f} sec.".format(time.time() - start_time)
        )

        # Split result into flux, flux_err and reshape into (ntimes, npixels)
        self.all_flux, self.all_flux_err = np.vstack(result).transpose([2, 1, 0])
        # Apply masks to remove rejected frames.
        self.all_flux, self.all_flux_err = (
            self.all_flux[nan_mask][bound_mask],
            self.all_flux_err[nan_mask][bound_mask],
        )

        # Transform unique pixel indices back into (row,column)
        self.pixels = np.asarray(
            [
                j
                for i in [
                    np.asarray(
                        [
                            np.full(run["ncolumns"], run["row"]),
                            np.arange(
                                run["start_column"],
                                run["start_column"] + run["ncolumns"],
                            ),
                        ]
                    ).T
                    for run in runs
                ]
                for j in i
            ]
        )

        # Pixel mask that tracks moving target
        target_mask = []
        for t in range(len(self.time)):
            target_mask.append(
                np.logical_and(
                    np.isin(self.pixels.T[0], row[t].ravel()),
                    np.isin(self.pixels.T[1], column[t].ravel()),
                ),
            )
        self.target_mask = np.asarray(target_mask)

    def reshape_data(self):
        """
        Reshape flux data into cube with shape (len(self.time), self.shape).

        Parameters
        ----------

        Returns
        -------
        """
        if not hasattr(self, "all_flux"):
            raise AttributeError("Must run `get_data()` before reshaping data.")

        self.flux = []
        self.flux_err = []
        # Reshape flux data.
        for t in range(len(self.time)):
            self.flux.append(self.all_flux[t][self.target_mask[t]].reshape(self.shape))
            self.flux_err.append(
                self.all_flux_err[t][self.target_mask[t]].reshape(self.shape)
            )

        self.flux = np.asarray(self.flux)
        self.flux_err = np.asarray(self.flux_err)

    def background_correction(self, method: str = "rolling", **kwargs):
        """
        Apply background correction to reshaped flux data.

        Parameters
        ----------
        method : str
            Method used for background correction. One of `rolling`.
        **kwargs
            Keyword arguments to be passed to `_bg_rolling_median()`.

        Returns
        -------
        """
        if not hasattr(self, "all_flux") or not hasattr(self, "flux"):
            raise AttributeError(
                "Must run `get_data()` and `reshape_data()` before computing background."
            )

        # Get background via chosen method
        if method == "rolling":
            self.bg, self.bg_err = self._bg_rolling_median(**kwargs)

        else:
            raise ValueError(
                "`method` must be one of: `rolling`. Not `{0}`".format(method)
            )

        # Apply background correction
        self.corr_flux = self.flux - self.bg
        self.corr_flux_err = np.sqrt(self.flux_err**2 + self.bg_err**2)

    def _bg_rolling_median(self, nframes: int = 25):
        """
        Calculate the background using a rolling median of nearby frames.

        Parameters
        ----------
        nframes : int
            Number of frames either side of current frame to use in estimate of background.

        Returns
        -------
        bg : ndarray
            Background flux estimate.
            Array with same shape as self.flux.

        bg_err : ndarray
            Error on background flux estimate.
            Array with same shape as self.flux.
        """

        if not hasattr(self, "all_flux"):
            raise AttributeError("Must run `get_data()` before computing background.")

        bg = []
        bg_err = []
        for i in range(len(self.all_flux)):
            # Get flux window.
            flux_window = self.all_flux[
                i - nframes if i >= nframes else 0 : i + nframes + 1
                if i <= len(self.all_flux) - nframes
                else len(self.all_flux)
            ][:, self.target_mask[i]]
            # Compute background flux.
            bg.append(np.nanmedian(flux_window, axis=0).reshape(self.shape))
            # Use the Median Absolute Deviation (MAD) for error on the background flux.
            bg_err.append(
                np.nanmedian(
                    np.abs(flux_window - np.nanmedian(flux_window, axis=0)), axis=0
                ).reshape(self.shape)
            )

        return np.asarray(bg), np.asarray(bg_err)

    def create_aperture(self, method: str = "prf", **kwargs):
        """
        Creates an aperture mask using a method ['threshold', 'prf', 'ellipse'].
        It creates the `self.aperture_mask` attribute with the 3D mask.

        Parameters
        ----------
        method : str
            Method used for aperture estimation. One of ['threshold', 'prf', 'ellipse'].
        kwargs : dict
            Keywords arguments passed to aperture mask method, e.g
            `self._create_threshold_mask` takes `threshold` and `reference_pixel`.

        Returns
        -------
        """
        # Initialise mask that will flag NaNs in PRF model, only if PRF aperture is
        # the most recent method run. This is used by _create_lc_quality().
        self.prf_nan_mask = np.zeros_like(self.time, dtype=bool)

        # Get mask via chosen method
        if method == "threshold":
            self.aperture_mask = self._create_threshold_aperture(**kwargs)
        elif method == "prf":
            self.aperture_mask = self._create_prf_aperture(**kwargs)
        elif method == "ellipse":
            self.aperture_mask = self._create_ellipse_aperture(
                return_params=False, **kwargs
            )
        else:
            raise ValueError(
                f"Method must be one of: ['threshold', 'prf', 'ellipse']. Not '{method}'"
            )

    def _create_threshold_aperture(
        self,
        threshold: float = 3.0,
        reference_pixel: Union[str, Tuple[float, float]] = "center",
    ):
        """
        Creates an threshold aperture mask of shape [ntimes, nrows, ncols].
        Pixels with flux values above the median flux value times threshold * MAD * 1.4826
        are set to True, rest are out of the mask.
        If the thresholding method yields multiple contiguous regions, then
        only the region closest to the (col, row) coordinate specified by
        `reference_pixel` is returned.

        For more details see `lightkurve.TargetPixelFile.create_threshold_mask`.

        Parameters
        ----------
        threshold : float
            A value for the number of sigma by which a pixel needs to be
            brighter than the median flux to be included in the aperture mask.
        reference_pixel: (int, int) tuple, 'center', or None
            (row, column) pixel coordinate closest to the desired region.
            For example, use `reference_pixel=(0,0)` to select the region
            closest to the bottom left corner of the target pixel file.
            If 'center' (default) then the region closest to the center pixel
            will be selected. If `None` then all regions will be selected.

        Returns
        -------
        aperture_mask : ndarray
            Boolean numpy array containing `True` for pixels above the
            threshold. Shape is (ntimes, nrows, ncols)
        """
        if (
            not hasattr(self, "all_flux")
            or not hasattr(self, "flux")
            or not hasattr(self, "corr_flux")
        ):
            raise AttributeError(
                "Must run `get_data()`, `reshape_data()` and `background_correction()` before creating aperture."
            )

        if reference_pixel == "center":
            reference_pixel = ((self.shape[0] - 1) / 2, (self.shape[1] - 1) / 2)

        aperture_mask = np.zeros_like(self.flux).astype(bool)

        # mask with value threshold
        median = np.nanmedian(self.corr_flux)
        mad = stats.median_abs_deviation(self.corr_flux.ravel())

        # iterate over frames
        for nt in range(len(self.time)):
            # Calculate the threshold value and mask
            # std is estimated in a robust way by multiplying the MAD with 1.4826
            aperture_mask[nt] = (
                self.corr_flux[nt] >= (1.4826 * mad * threshold) + median
            )
            # skip frames with zero mask
            if aperture_mask[nt].sum() == 0:
                continue
            # keep all pixels above threshold if asked
            if reference_pixel is None:
                continue

            # find mask patch closest to reference_pixel
            # `label` assigns number labels to each contiguous `True`` values in the threshold
            # mask, this is useful to find unique mask patches and isolate the one closer to
            # `reference pixel`
            labels = ndimage.label(aperture_mask[nt])[0]
            # For all pixels above threshold, compute distance to reference pixel:
            label_args = np.argwhere(labels > 0)
            distances = [
                np.hypot(crd[0], crd[1])
                for crd in label_args
                - np.array([reference_pixel[0], reference_pixel[1]])
            ]
            # Which label corresponds to the closest pixel
            closest_arg = label_args[np.argmin(distances)]
            closest_label = labels[closest_arg[0], closest_arg[1]]
            # update mask with closest patch
            aperture_mask[nt] = labels == closest_label

        return aperture_mask

    def _create_prf_aperture(self, threshold: Union[str, float] = 0.01, **kwargs):
        """
        Creates an aperture mask from the PRF model.

        Parameters
        ----------
        threshold : float or 'optimal'
            If float, must be in the range [0,1). Only pixels where the prf model >= `threshold`
            will be included in the aperture.
            If 'optimal', computes optimal value for threshold.
        **kwargs
            Keyword arguments to be passed to `_create_target_prf_model()`.

        Returns
        -------
        aperture_mask : ndarray
            Boolean numpy array, where pixels inside the aperture are 'True'.
            Shape is (ntimes, nrows, ncols).
        """

        # Create PRF model
        self._create_target_prf_model(**kwargs)

        # Use PRF model to define aperture
        if threshold == "optimal":
            raise NotImplementedError(
                "Computation of optimal PRF aperture not implemented yet."
            )
        elif isinstance(threshold, float) and threshold < 1 and threshold >= 0:
            aperture_mask = self.prf_model >= threshold  # type: ignore
        else:
            raise ValueError(
                f"Threshold must be either 'optimal' or a float between 0 and 1. Not '{threshold}'"
            )

        return aperture_mask

    def _create_target_prf_model(self, time_step: Optional[float] = None):
        """
        Creates a PRF model of the target as a function of time, using the `lkprf` package.
        Since the target is moving, the PRF model per time is made by summing models on a high
        resolution time grid during the exposure. This function creates the `self.prf_model`
        attribute. The PRF model has shape (ntimes, nrows, ncols), each value represents the
        fraction of the total flux in that pixel at that time and at each time all values
        sum to one.

        Parameters
        ----------
        time_step : float
            Resolution of time grid used to build PRF model, in minutes. A smaller time_step
            will increase the runtime, but the PRF model will better match the extended shape
            of the moving target.
            If `None`, a value will be computed based upon the average speed of the target
            during the observation.

        Returns
        -------
        """

        if not hasattr(self, "all_flux"):
            raise AttributeError("Must run `get_data()` before creating PRF model.")

        # Initialise PRF - don't specify sector => uses post-sector4 models in all cases.
        prf = lkprf.TESSPRF(camera=self.camera, ccd=self.ccd)  # , sector=self.sector)

        # If no time_step is given, compute a value based upon the average target speed.
        # Note: some asteroids significantly change speed during the sector. Our tests
        # have shown that defining time_step for the average speed does not signficiantly
        # affect their PRF models.
        if time_step is None:
            # Average cadence, in minutes
            cadence = np.nanmean(self.tstop - self.tstart) * 24 * 60
            # Average target track length, in pixels
            track_length = np.nanmedian(
                np.sqrt(np.sum(np.diff(self.ephemeris, axis=0) ** 2, axis=1))
            )
            # Pixel resolution at which to evaluate PRF model
            resolution = 0.1 if track_length > 0.1 else track_length
            # Time resolution at which to evaluate PRF model
            time_step = (cadence / track_length) * resolution
            logger.info(
                "_create_target_prf_model() calculated a time_step of {0} minutes.".format(
                    time_step
                )
            )

        # Use interpolation to get target row,column for high-resolution time grid
        high_res_time = np.linspace(
            self.tstart[0],
            self.tstop[-1],
            int(np.ceil((self.tstop[-1] - self.tstart[0]) * 24 * 60 / time_step)),
        )
        column_interp = np.interp(
            high_res_time,
            self.ephem["time"].astype(float),
            self.ephem["column"].astype(float),
            left=np.nan,
            right=np.nan,
        )
        row_interp = np.interp(
            high_res_time,
            self.ephem["time"].astype(float),
            self.ephem["row"].astype(float),
            left=np.nan,
            right=np.nan,
        )

        # Build PRF model at each timestamp
        prf_model = []
        for t in range(len(self.time)):
            # Find indices in `high_res_time` between corresponding tstart/tstop.
            inds = np.where(
                np.logical_and(
                    high_res_time >= self.tstart[t], high_res_time <= self.tstop[t]
                )
            )[0]

            # Get PRF model throughout exposure, sum and normalise.
            # If `row_interp` or `col_interp` contain nans (i.e. outside range of interpolation),
            # then prf.evaluate breaks. In that case, manually define model with nans.
            try:
                model = prf.evaluate(
                    targets=[
                        (r, c) for r, c in zip(row_interp[inds], column_interp[inds])
                    ],
                    origin=(self.corner[t][0], self.corner[t][1]),
                    shape=self.shape,
                )
                model = sum(model) / np.sum(model)
            except ValueError:
                model = np.full(self.shape, np.nan)

            prf_model.append(model)

        # If first/last frame contains nans, replace PRF model with following/preceding frame.
        if np.isnan(prf_model).any():
            nan_ind = np.unique(np.where(np.isnan(prf_model))[0])

            # Update mask of NaNs in PRF model.
            if hasattr(self, "prf_nan_mask"):
                self.prf_nan_mask[nan_ind] = True

            for i in nan_ind:
                # First frame, use following PRF model.
                if i == 0:
                    prf_model[i] = prf_model[i + 1]
                    logger.warning(
                        "The PRF model contained nans in the first frame (cadence number {0}). The model was replaced with that from the following frame (cadence number {1}).".format(
                            self.cadence_number[i], self.cadence_number[i + 1]
                        )
                    )
                # Last frame, use preceding PRF model.
                elif i == len(prf_model) - 1:
                    prf_model[i] = prf_model[i - 1]
                    logger.warning(
                        "The PRF model contained nans in the last frame (cadence number {0}). The model was replaced with that from the preceding frame (cadence number {1}).".format(
                            self.cadence_number[i], self.cadence_number[i - 1]
                        )
                    )
                # Warn user if other nans exist because this is unexpected.
                else:
                    logger.warning(
                        "The PRF model contains unexpected nans in cadence number {0}. This should be investigated.".format(
                            self.cadence_number[i]
                        )
                    )

        self.prf_model = np.asarray(prf_model)

    def _create_ellipse_aperture(
        self,
        R: float = 3.0,
        smooth: bool = True,
        return_params: bool = False,
        plot: bool = False,
    ):
        """
        Uses second-order moments of 2d flux distribution to compute ellipse parameters
        (cxx, cyy and cxy) and get an aperture mask with pixels inside the ellipse.
        The function can also optionally return the x/y centroids and the ellipse
        parameters (semi-major axis, A, semi-minor axis, B, and position angle, theta).
        Pixels with distance <= R^2 from the pixel center to the target position are
        considered inside the aperture.
        Ref: https://astromatic.github.io/sextractor/Position.html#ellipse-iso-def

        Parameters
        ----------
        R: float
            Value to scale the ellipse, the default is 3.0 which typically represents
            well the isophotal limits of the object.
        smooth: boolean
            Whether to smooth the second-order moments by fitting a 3rd-order polynomial.
            This helps to remove outliers and keep ellipse parameters more stable.
        return_params: boolean
            Return a ndarray with x/y centroids and ellipse parameters computed from
            first- and second-order moments [X_cent, Y_cent, A, B, theta_deg].
        plot: boolean
            Generate a diagnostic plot with first- and second-order moments.

        Returns
        -------
        aperture_mask: ndarray
            Boolean 3D mask array with pixels within the ellipse.
        ellipse_parameters: ndarray
            If `return_params`, will return centroid and ellipse parameters
            [X_cent, Y_cent, A, B, theta_deg] with shape (5, n_times).
        """
        # create a threshold mask to select pixels to use for moments
        threshold_mask = self._create_threshold_aperture(
            threshold=3.0, reference_pixel="center"
        )

        X, Y, X2, Y2, XY = compute_moments(self.flux, threshold_mask)

        if plot:
            fig, ax = plt.subplots(2, 2, figsize=(9, 7))
            fig.suptitle("Moments", y=0.94)
            ax[0, 0].plot(
                X + self.corner[:, 1], Y + self.corner[:, 0], label="Centroid"
            )
            ax[0, 0].plot(self.ephemeris[:, 1], self.ephemeris[:, 0], label="Ephem")
            ax[0, 0].legend()
            ax[0, 0].set_title("")
            ax[0, 0].set_ylabel("Y")
            ax[0, 0].set_xlabel("X")

            ax[0, 1].plot(self.time, XY, c="tab:blue", lw=1, label="Moments")
            ax[0, 1].set_ylabel("XY")
            ax[0, 1].set_xlabel("Time")

            ax[1, 0].plot(self.time, X2, c="tab:blue", lw=1)
            ax[1, 0].set_ylabel("X2")
            ax[1, 0].set_xlabel("Time")
            ax[1, 1].plot(self.time, Y2, c="tab:blue", lw=1)
            ax[1, 1].set_ylabel("Y2")
            ax[1, 1].set_xlabel("Time")
            if not smooth:
                plt.show()

        # fit a 3rd deg polynomial to smooth X2, Y2 and XY
        # due to orbit projections, some tracks can show change in directions,
        # a 3rd order polynomial can capture this.
        if smooth:
            # mask zeros and outliers
            mask = ~np.logical_or(Y2 == 0, np.logical_or(X2 == 0, XY == 0))
            mask &= ~sigma_clip(Y2, sigma=5).mask
            mask &= ~sigma_clip(X2, sigma=5).mask
            mask &= ~sigma_clip(XY, sigma=5).mask
            if plot:
                # we plot outliers before they are replaced by interp
                ax[0, 1].scatter(
                    self.time[~mask],
                    XY[~mask],
                    c="tab:red",
                    label="Outliers",
                    marker=".",
                    lw=1,
                )
                ax[1, 0].scatter(
                    self.time[~mask], X2[~mask], c="tab:red", marker=".", lw=1
                )
                ax[1, 1].scatter(
                    self.time[~mask],
                    Y2[~mask],
                    c="tab:red",
                    marker=".",
                    lw=1,
                )
            # fit and eval polynomials
            Y2 = Polynomial.fit(self.time[mask], Y2[mask], deg=3)(self.time)
            X2 = Polynomial.fit(self.time[mask], X2[mask], deg=3)(self.time)
            XY = Polynomial.fit(self.time[mask], XY[mask], deg=3)(self.time)
            if plot:
                ax[0, 1].plot(
                    self.time, XY, c="tab:orange", label="Smooth (3rd-deg poly)", lw=1.5
                )
                ax[1, 0].plot(self.time, X2, c="tab:orange", lw=1.5)
                ax[1, 1].plot(self.time, Y2, c="tab:orange", lw=1.5)
                ax[0, 1].legend()
                plt.show()

        if return_params:
            # compute A, B, and theta
            semi_sum = (X2 + Y2) / 2
            semi_sub = (X2 - Y2) / 2
            A = np.sqrt(semi_sum + np.sqrt(semi_sub**2 + XY**2))
            B = np.sqrt(semi_sum - np.sqrt(semi_sub**2 + XY**2))
            theta_rad = np.arctan(2 * XY / (X2 - Y2)) / 2

            # convert theta to degrees and fix angle change when A and B swap
            # due to change in track direction
            theta_deg = np.rad2deg(theta_rad)
            gradA = np.gradient(A)
            idx = np.where(gradA[:-1] * gradA[1:] < 0)[0] + 1
            theta_deg[idx[0] :] += 90

        # compute CXX, CYY and CXY which is a better param for an ellipse
        den = X2 * Y2 - XY**2
        CXX = Y2 / den
        CYY = X2 / den
        CXY = (-2) * XY / den

        # use CXX, CYY, CXY to create an elliptical mask of size R
        aperture_mask = np.zeros_like(self.flux).astype(bool)
        for nt in range(len(self.time)):
            rr, cc = np.mgrid[
                self.corner[nt, 0] : self.corner[nt, 0] + self.shape[0],
                self.corner[nt, 1] : self.corner[nt, 1] + self.shape[1],
            ]

            # for the moment we center the ellipse on the ephemeris to avoid
            # poorly constrained centroid in bad frames and when the background
            # subtraction has remaining artifacts.
            # TODO:
            # iterate in the centroiding on bad frames to remove contaminated pixels
            # and refine solution. That will result in better centroid estimation
            # usable for the ellipse mask center.
            aperture_mask[nt] = inside_ellipse(
                cc,
                rr,
                CXX[nt],
                CYY[nt],
                CXY[nt],
                x0=self.ephemeris[nt, 1],
                # x0=self.corner[nt, 1] + X[nt],
                y0=self.ephemeris[nt, 0],
                # y0=self.corner[nt, 0] + Y[nt],
                R=R,
            )
        if return_params:
            return aperture_mask, np.array(
                [self.corner[:, 1] + X, self.corner[:, 0] + Y, A, B, theta_deg]
            ).T
        else:
            return aperture_mask

    def create_pixel_quality(self, sat_level: float = 1e5, sat_buffer_rad: int = 1):
        """
        Create 3D pixel quality mask. The mask is a bit-wise combination of
        the following flags:

        Bit - Description
        ----------------
        1 - pixel is outside of science array
        2 - pixel is in a strap column
        3 - pixel is saturated
        4 - pixel is within `sat_buffer_rad` pixels of a saturated pixel

        Parameters
        ----------
        sat_level : float
            Flux (e-/s) above which to consider a pixel saturated.
        sat_buffer_rad : int
            Approximate radius of saturation buffer (in pixels) around each saturated pixel.

        Returns
        -------
        """
        if not hasattr(self, "pixels") or not hasattr(self, "flux"):
            raise AttributeError(
                "Must run `get_data()` and `reshape_data()` before creating pixel quality mask."
            )

        # Pixel mask that identifies non-science pixels
        science_mask = ~np.logical_and(
            np.logical_and(self.pixels.T[0] >= 1, self.pixels.T[0] <= 2048),
            np.logical_and(self.pixels.T[1] >= 45, self.pixels.T[1] <= 2092),
        )

        # Pixel mask that identifies strap columns
        # Must add 44 to straps['Column'] because this is one-indexed from first science pixel.
        strap_mask = np.isin(self.pixels.T[1], straps["Column"] + 44)

        # Pixel mask that identifies saturated pixels
        sat_mask = self.flux > sat_level

        # >>>>> ADD A MASK FOR OTHER SATURATION FEATURES <<<<<

        # Combine masks
        pixel_quality = []
        for t in range(len(self.time)):
            # Define dictionary containing each mask and corresponding binary digit.
            # Masks are reshaped to (len(self.time), self.shape), if necessary
            masks = {
                "science_mask": {
                    "bit": 1,
                    "value": science_mask[self.target_mask[t]].reshape(self.shape),
                },
                "strap_mask": {
                    "bit": 2,
                    "value": strap_mask[self.target_mask[t]].reshape(self.shape),
                },
                "sat_mask": {"bit": 3, "value": sat_mask[t]},
                # Saturation buffer:
                # Computes pixels that are 4-adjacent to a saturated pixel and repeats
                # `sat_buffer_rad` times such that the radius of the saturated buffer
                # mask is approximately `sat_buffer_rad` around each saturated pixel.
                # Excludes saturated pixels themselves.
                "sat_buffer_mask": {
                    "bit": 4,
                    "value": ndimage.binary_dilation(
                        sat_mask[t], iterations=sat_buffer_rad
                    )
                    & ~sat_mask[t],
                },
            }
            # Compute bit-wise mask
            pixel_quality.append(
                np.sum(
                    [
                        (2 ** (masks[mask]["bit"] - 1)) * masks[mask]["value"]
                        for mask in masks
                    ],
                    axis=0,
                ).astype("int16")
            )
        self.pixel_quality = np.asarray(pixel_quality)

    def to_lightcurve(self, method: str = "aperture", **kwargs):
        """
        Extract lightcurve from the moving TPF, using either `aperture` or `psf` photometry.
        This function creates the `self.lc` attribute, which stores the time series data.

        Parameters
        ----------
        method : str
            Method to extract lightcurve. One of `aperture` or `psf`.
        kwargs : dict
            Keyword arguments, e.g `self._aperture_photometry` takes `bad_bits`.

        Returns
        -------
        """

        # Initialise lightcurve dictionary
        if not hasattr(self, "lc"):
            self.lc = {}

        # Get lightcurve and quality mask via aperture photometry
        if method == "aperture":
            flux, flux_err, bg, bg_err, col_cen, row_cen, col_cen_err, row_cen_err = (
                self._aperture_photometry(**kwargs)
            )
            quality = self._create_lc_quality()
            self.lc["aperture"] = {
                "time": self.time,
                "flux": flux,
                "flux_err": flux_err,
                "bg": bg,
                "bg_err": bg_err,
                "col_cen": col_cen,
                "col_cen_err": col_cen_err,
                "row_cen": row_cen,
                "row_cen_err": row_cen_err,
                "quality": quality,
            }

        elif method == "psf":
            raise NotImplementedError("PSF photometry is not yet implemented.")
        else:
            raise ValueError(
                f"Method must be one of: ['aperture', 'psf']. Not '{method}'"
            )

    def _aperture_photometry(self, bad_bits: list = [1, 3]):
        """
        Gets flux and BG flux inside aperture and computes flux-weighted centroid.

        Parameters
        ----------
        bad_bits : list
            Bits to mask during computation of aperture flux, BG flux and centroid. These bits correspond
            to the `self.pixel_quality` flags. By default, bits 1 (non-science pixel) and 3 (saturated pixel)
            are masked.

        Returns
        -------
        ap_flux, ap_flux_err, ap_bg, ap_bg_err, col_cen, row_cen, col_cen_err, row_cen_err : ndarrays
            Sum of flux inside aperture and error (ap_flux, ap_flux_err), sum of background flux inside
            aperture and error (ap_bg, ap_bg_err) and flux-weighted centroids inside aperture and errors
            (col_cen, row_cen, col_cen_err, row_cen_err). The row and column centroids are one-indexed and
            correspond to the position in the full FFI, where the lower left pixel has the value (1,1).
        """

        if (
            not hasattr(self, "all_flux")
            or not hasattr(self, "flux")
            or not hasattr(self, "pixel_quality")
            or not hasattr(self, "corr_flux")
            or not hasattr(self, "aperture_mask")
        ):
            raise AttributeError(
                "Must run `get_data()`, `reshape_data()`, `create_pixel_quality()`, `background_correction()` and `create_aperture()` before doing aperture photometry."
            )

        # Compute `value` to mask bad bits.
        self.bad_bit_value = 0
        for bit in bad_bits:
            self.bad_bit_value += 2 ** (bit - 1)

        mask = []
        ap_flux = []
        ap_flux_err = []
        ap_bg = []
        ap_bg_err = []

        for t in range(len(self.time)):
            # Combine aperture mask with masking of bad bits.
            mask.append(
                np.logical_and(
                    self.aperture_mask[t],
                    self.pixel_quality[t] & self.bad_bit_value == 0,
                )
            )

            # Compute flux and bg flux inside aperture (sum values).
            # (If no pixels in mask, these values will be nan.)
            ap_flux.append(np.nansum(self.corr_flux[t][mask[-1]]))
            ap_flux_err.append(np.sqrt(np.nansum(self.corr_flux_err[t][mask[-1]] ** 2)))
            ap_bg.append(np.nansum(self.bg[t][mask[-1]]))
            ap_bg_err.append(np.sqrt(np.nansum(self.bg_err[t][mask[-1]] ** 2)))

            # If all pixels in aperture have nan value, propagate nan:
            if np.isnan(self.corr_flux[t][mask[-1]]).all():
                ap_flux[-1] = np.nan
            if np.isnan(self.corr_flux_err[t][mask[-1]]).all():
                ap_flux_err[-1] = np.nan
            if np.isnan(self.bg[t][mask[-1]]).all():
                ap_bg[-1] = np.nan
            if np.isnan(self.bg_err[t][mask[-1]]).all():
                ap_bg_err[-1] = np.nan

        # Compute flux-weighted centroid inside aperture
        # These values are zero-indexed i.e. lower left pixel in TPF is (0,0).
        col_cen, row_cen, col_cen_err, row_cen_err = compute_moments(
            self.corr_flux, np.asarray(mask), second_order=False, return_err=True
        )
        # Replace zero with nan (i.e. no pixels in mask => no centroid measured)
        col_cen[col_cen == 0] = np.nan
        row_cen[row_cen == 0] = np.nan
        col_cen_err[col_cen_err == 0] = np.nan
        row_cen_err[row_cen_err == 0] = np.nan

        # Sum centroid with `self.corner` to get pixel position in full FFI.
        col_cen += self.corner[:, 1]
        row_cen += self.corner[:, 0]

        return (
            np.asarray(ap_flux),
            np.asarray(ap_flux_err),
            np.asarray(ap_bg),
            np.asarray(ap_bg_err),
            col_cen,
            row_cen,
            col_cen_err,
            row_cen_err,
        )

    def _create_lc_quality(self, method: str = "aperture"):
        """
        Creates quality mask for lightcurve. This is defined independently of SPOC quality flags.
        For `aperture` method, the mask is a bit-wise combination of the following flags:

        Bit - Description
        ----------------
        1 - no pixels inside aperture.
        2 - at least one non-science pixel inside aperture.
        3 - at least one pixel inside aperture is in a strap column.
        4 - at least one saturated pixel inside aperture.
        5 - at least one pixel inside aperture is 4-adjacent to a saturated pixel.
        6 - all pixels inside aperture are `bad_bits`.
        7 - PRF model contained nans. Only relevant if `prf` aperture was used.

        Parameters
        ----------
        method : str
            Photometric extraction method. One of `aperture` or `psf`.

        Returns
        -------
        lc_quality : ndarray
            Lightcurve quality mask with length [ntimes].
        """

        if (
            not hasattr(self, "all_flux")
            or not hasattr(self, "flux")
            or not hasattr(self, "pixel_quality")
            or not hasattr(self, "corr_flux")
        ):
            raise AttributeError(
                "Must run `get_data()`, `reshape_data()`, `create_pixel_quality()` and `background_correction()` before creating lightcurve quality."
            )

        if method == "aperture":
            if not hasattr(self, "aperture_mask") or not hasattr(self, "bad_bit_value"):
                raise AttributeError(
                    "With `aperture` method, must run `create_aperture()` and `_aperture_photometry()` before creating lightcurve quality."
                )

            # Define masks
            masks = {
                # No pixels in aperture
                "no_pixel_mask": {
                    "bit": 1,
                    "value": np.array(
                        [self.aperture_mask[t].sum() for t in range(len(self.time))]
                    )
                    == 0,
                },
                # Non-science pixel in aperture
                "science_mask": {
                    "bit": 2,
                    "value": [
                        (self.pixel_quality[t][self.aperture_mask[t]] & 1 != 0).any()
                        for t in range(len(self.time))
                    ],
                },
                # Strap in aperture
                "strap_mask": {
                    "bit": 3,
                    "value": [
                        (self.pixel_quality[t][self.aperture_mask[t]] & 2 != 0).any()
                        for t in range(len(self.time))
                    ],
                },
                # Saturated pixel in aperture
                "sat_mask": {
                    "bit": 4,
                    "value": [
                        (self.pixel_quality[t][self.aperture_mask[t]] & 4 != 0).any()
                        for t in range(len(self.time))
                    ],
                },
                # Pixel in aperture is 4-adjacent to saturated pixel
                "sat_buffer_mask": {
                    "bit": 5,
                    "value": [
                        (self.pixel_quality[t][self.aperture_mask[t]] & 8 != 0).any()
                        for t in range(len(self.time))
                    ],
                },
                # All pixels in aperture are `bad_bits`, as defined by user in _aperture_photometry()
                "bad_bit_mask": {
                    "bit": 6,
                    "value": [
                        (
                            self.pixel_quality[t][self.aperture_mask[t]]
                            & self.bad_bit_value
                            != 0
                        ).any()
                        for t in range(len(self.time))
                    ],
                },
                # PRF model contained nans and was replaced with preceding/following frame.
                # This will only be meaningful if the `prf` aperture was used.
                "prf_nan_mask": {"bit": 7, "value": self.prf_nan_mask},
                # Add flag for negative pixels in aperture?
            }

        elif method == "psf":
            raise NotImplementedError("PSF photometry is not yet implemented.")

        else:
            raise ValueError(
                f"Method must be one of: ['aperture', 'psf']. Not '{method}'"
            )

        # Compute bit-wise mask
        lc_quality = np.sum(
            [
                (2 ** (masks[mask]["bit"] - 1)) * np.asarray(masks[mask]["value"])
                for mask in masks
            ],
            axis=0,
        ).astype("int16")

        return np.asarray(lc_quality)

    def to_fits(
        self,
        file_type: str,
        save: bool = False,
        overwrite: bool = True,
        outdir: str = "",
        file_name: Optional[str] = None,
    ):
        """
        Convert the moving TPF or lightcurve data to FITS format. This function creates the 
        `self.tpf_hdulist` or `self.lc_hdulist` attribute, which can be optionally saved 
        to a file.

        Parameters
        ----------
        file_type : str
            Type of file to be converted to FITS. One of ['tpf', 'lc'].
        save : bool
            If True, write the HDUList to a file.
        overwrite : bool
            If `save`, this determines whether to overwrite an exisitng file with the 
            same name.
        outdir : str
            If `save`, this is the directory into which the file will be saved.
        file_name : str
            If `save`, this is the filename that will be used. Format must be `.fits`.
            If no filename is given, a default one will be generated.

        Returns
        -------
        """

        # Make HDUList
        if file_type == "tpf":
            self.tpf_hdulist = self._make_tpf_hdulist()
        elif file_type == "lc":
            self.lc_hdulist = self._make_lc_hdulist()
        else:
            raise ValueError(f"`file_type` must be one of: ['tpf', 'lc']. Not '{file_type}'")

        # Write HDUList to file
        if save:
            self._save_hdulist(file_type=file_type, overwrite=overwrite, outdir=outdir, file_name=file_name)
            

    def _make_tpf_hdulist(self):
        """
        Make HDUList for moving TPF, using similar format to SPOC.

        Parameters
        ----------

        Returns
        -------
        hdulist : astropy.io.fits.HDUList
            HDUList for moving TPF.
        """
        if (
            not hasattr(self, "all_flux")
            or not hasattr(self, "flux")
            or not hasattr(self, "corr_flux")
            or not hasattr(self, "aperture_mask")
            or not hasattr(self, "pixel_quality")
        ):
            raise AttributeError(
                "Must run `get_data()`, `reshape_data()`, `create_pixel_quality()`, `background_correction()` and `create_aperture()` before saving TPF."
            )

        # Compute WCS header
        wcs_header = make_wcs_header(self.shape)

        # Offset between expected target position and center of TPF
        pos_corr1 = self.ephemeris[:, 1] - self.corner[:, 1] - 0.5 * (self.shape[1] - 1)
        pos_corr2 = self.ephemeris[:, 0] - self.corner[:, 0] - 0.5 * (self.shape[0] - 1)

        # Compute TIMECORR
        # >>>>> UPDATE IN FUTURE <<<<<
        time_corr = np.zeros_like(self.time)

        # Define SPOC-like FITS columns
        tform = str(self.corr_flux[0].size) + "E"
        dims = str(self.corr_flux[0].shape[::-1])
        cols = [
            fits.Column(
                name="TIME",
                format="D",
                unit="BJD - 2457000, days",
                disp="D14.7",
                array=self.time,
            ),
            fits.Column(
                name="TIMECORR",
                format="E",
                unit="d",
                disp="E14.7",
                array=time_corr,
            ),
            # CADENCENO, as defined by tesscube.
            fits.Column(name="CADENCENO", format="I", array=self.cadence_number),
            # RAW_CNTS is included to give the files the same structure as the SPOC files
            fits.Column(
                name="RAW_CNTS",
                format=tform,
                dim=dims,
                unit="e-/s",
                disp="E14.7",
                array=np.zeros_like(self.corr_flux),
            ),
            fits.Column(
                name="FLUX",
                format=tform,
                dim=dims,
                unit="e-/s",
                disp="E14.7",
                array=self.corr_flux,
            ),
            fits.Column(
                name="FLUX_ERR",
                format=tform,
                dim=dims,
                unit="e-/s",
                disp="E14.7",
                array=self.corr_flux_err,
            ),
            fits.Column(
                name="FLUX_BKG",
                format=tform,
                dim=dims,
                unit="e-/s",
                disp="E14.7",
                array=self.bg,
            ),
            fits.Column(
                name="FLUX_BKG_ERR",
                format=tform,
                dim=dims,
                unit="e-/s",
                disp="E14.7",
                array=self.bg_err,
            ),
            fits.Column(
                name="QUALITY",
                format="J",
                disp="B16.16",
                array=self.quality,
            ),
            fits.Column(
                name="POS_CORR1",
                format="E",
                unit="pixel",
                disp="E14.7",
                array=pos_corr1,
            ),
            fits.Column(
                name="POS_CORR2",
                format="E",
                unit="pixel",
                disp="E14.7",
                array=pos_corr2,
            ),
        ]

        # Create SPOC-like table HDU
        table_hdu_spoc = fits.BinTableHDU.from_columns(
            cols,
            header=fits.Header(
                [
                    *self.cube.output_first_header.cards,
                    *get_wcs_header_by_extension(wcs_header, ext=4).cards,
                    *get_wcs_header_by_extension(wcs_header, ext=5).cards,
                    *get_wcs_header_by_extension(wcs_header, ext=6).cards,
                    *get_wcs_header_by_extension(wcs_header, ext=7).cards,
                    *get_wcs_header_by_extension(wcs_header, ext=8).cards,
                ]
            ),
        )
        table_hdu_spoc.header["EXTNAME"] = "PIXELS"

        # Create HDU containing average aperture
        # Aperture has values 0 and 2, where 0/2 indicates the pixel is outside/inside the aperture.
        # This format is used to be consistent with the aperture HDU from SPOC.
        aperture_hdu_average = fits.ImageHDU(
            data=np.nanmedian(self.aperture_mask, axis=0).astype("int32") * 2,
            header=fits.Header(
                [*self.cube.output_secondary_header.cards, *wcs_header.cards]
            ),
        )
        aperture_hdu_average.header["EXTNAME"] = "APERTURE"
        aperture_hdu_average.header.set(
            "NPIXSAP", None, "Number of pixels in optimal aperture"
        )
        aperture_hdu_average.header.set(
            "NPIXMISS", None, "Number of op. aperture pixels not collected"
        )

        # Define extra FITS columns
        cols = [
            # Original FFI column of lower-left pixel in TPF.
            fits.Column(
                name="CORNER1",
                format="I",
                unit="pixel",
                array=self.corner[:, 1],
            ),
            # Original FFI row of lower-left pixel in TPF.
            fits.Column(
                name="CORNER2",
                format="I",
                unit="pixel",
                array=self.corner[:, 0],
            ),
            # 3D pixel quality mask
            fits.Column(
                name="PIXEL_QUALITY",
                format=str(self.corr_flux[0].size) + "I",
                dim=dims,
                disp="B16.16",
                array=self.pixel_quality,
            ),
            # Aperture as a function of time.
            # Aperture has values 0 and 2, where 0/2 indicates the pixel is outside/inside the aperture.
            # This format is used to be consistent with the aperture HDU from SPOC.
            fits.Column(
                name="APERTURE",
                format=str(self.corr_flux[0].size) + "J",
                dim=dims,
                array=self.aperture_mask.astype("int32") * 2,
            ),
        ]

        # Create table HDU for extra columns
        table_hdu_extra = fits.BinTableHDU.from_columns(cols)
        table_hdu_extra.header["EXTNAME"] = "EXTRAS"

        # Return hdulist
        return fits.HDUList(
            [
                self.cube.output_primary_ext,
                table_hdu_spoc,
                aperture_hdu_average,
                table_hdu_extra,
            ]
        )

    def _make_lc_hdulist(self):
        """
        Make HDUList for lightcurve.

        Parameters
        ----------

        Returns
        -------
        hdulist : astropy.io.fits.HDUList
            HDUList for lightcurve.
        """
    def _save_hdulist(
        self, 
        file_type : str,
        overwrite: bool = True,
        outdir: str = "",
        file_name: Optional[str] = None,
    ):
        """
        Write HDUList to a FITS file.

        Parameters
        ----------
        file_type : str
            Type of file to be saved. One of ['tpf', 'lc'].
        overwrite : bool
            Whether to overwrite an exisitng file of the same name.
        outdir : str
            Directory into which the file will be saved.
        file_name : str
            Filename that will be used. Format must be `.fits`.
            If no filename is given, a default one will be generated.

        Returns
        -------
        """

        # Attribute checks
        if file_type == "tpf" and not hasattr(self, "tpf_hdulist"):
            raise AttributeError("Must run `_make_tpf_hdulist()` before saving file.")
        elif file_type == "lc" and not hasattr(self, "lc_hdulist"):
            raise AttributeError("Must run `_make_lc_hdulist()` before saving file.")

        # Create default file name
        if file_name is None:
            file_name = "tess-{0}-s{1:04}-{2}-{3}-shape{4}x{5}".format(
                    str(self.target).replace(" ", ""),
                    self.sector,
                    self.camera,
                    self.ccd,
                    *self.shape,
                )
            if file_type == "tpf":
                file_name += "-moving_tp.fits"
            elif file_type == "lc":
                file_name += "_lc.fits"
            else:
                raise ValueError(f"`file_type` must be one of: ['tpf', 'lc']. Not '{file_type}'")

        # Check format of file_name and outdir
        if not file_name.endswith(".fits"):
            raise ValueError(
                "`file_name` must be a .fits file. Not `{0}`".format(file_name)
            )
        if len(outdir) > 0 and not outdir.endswith("/"):
            outdir += "/"

        # Write hdulist to file
        if file_type == "tpf":
            hdulist = self.tpf_hdulist
        elif file_type == "lc":
            hdulist = self.lc_hdulist
        else:
            raise ValueError(f"`file_type` must be one of: ['tpf', 'lc']. Not '{file_type}'")
        hdulist.writeto(outdir + file_name, overwrite=overwrite)
        logger.info("Created file: {0}".format(outdir + file_name))        

    def animate_tpf(
        self,
        show_aperture: bool = True,
        show_ephemeris: bool = True,
        file_name: Optional[str] = None,
        **kwargs,
    ):
        """
        Plot animation of TPF data with optional information overlay.

        Parameters:
        ----------
        show_aperture : bool
            If True, the aperture used for photometry is displayed in the animation. Default is True.

        show_ephemeris : bool
            If True, the predicted position of the target is included in the animation. Default is True.

        file_name : str or None
            If provided, the animation will be saved to the specified file. The format of the file has to be GIF.
            If None, the animation will not be saved. Default is None.

        kwargs:
            Keyword arguments passed to `utils.animate_cube` such as [`interval`, `repeat_delay`, `cnorm`].

        Returns:
        --------
        """

        if (
            not hasattr(self, "all_flux")
            or not hasattr(self, "flux")
            or not hasattr(self, "corr_flux")
            or not hasattr(self, "aperture_mask")
        ):
            raise AttributeError(
                "Must run `get_data()`, `reshape_data()`, `background_correction()` and `create_aperture()` before animating."
            )
        ani = animate_cube(
            self.corr_flux,
            aperture_mask=self.aperture_mask if show_aperture else None,
            corner=self.corner,
            ephemeris=self.ephemeris if show_ephemeris else None,
            cadenceno=self.cadence_number,
            time=self.time,
            suptitle=f"Asteroid {self.target} in Sector {self.sector} Camera {self.camera} CCD {self.ccd}",
            **kwargs,
        )
        if file_name is not None and isinstance(file_name, str):
            ani.save(file_name, writer="pillow")
        try:
            from IPython.display import HTML

            return HTML(ani.to_jshtml())
        except ModuleNotFoundError:
            # To make installing the package easier, ipython is not a dependency,
            # because we can assume it is installed when notebook-specific features are called
            logger.error(
                "ipython needs to be installed for animate() to work (e.g., `pip install ipython`)"
            )

    @staticmethod
    def from_name(
        target: str,
        sector: int,
        camera: Optional[int] = None,
        ccd: Optional[int] = None,
        time_step: float = 1.0,
    ):
        """
        Initialises MovingTPF from target name and TESS sector. Specifying a camera and
        CCD will only use the ephemeris from that camera/ccd.

        Parameters
        ----------
        target : str
            JPL/Horizons target ID of e.g. asteroid, comet.
        sector : int
            TESS sector number.
        camera : int
            TESS camera. Must be defined alongside `ccd`.
            If `None`, full ephemeris will be used to initialise MovingTPF.
        ccd : int
            TESS CCD. Must be defined alongside `camera`.
            If `None`, full ephemeris will be used to initialise MovingTPF.
        time_step : float
            Resolution of ephemeris, in days.

        Returns
        -------
        MovingTPF :
            Initialised MovingTPF.
        df_ephem : DataFrame
            Target ephemeris with columns ['time','sector','camera','ccd','column','row'].
                'time' : float with units (JD - 2457000).
                'sector', 'camera', 'ccd' : int
                'column', 'row' : float. These are one-indexed, where the lower left pixel of the FFI is (1,1).
        """

        # Get target ephemeris using tess-ephem
        df_ephem = ephem(target, sector=sector, time_step=time_step)

        # Check whether target was observed in sector.
        if len(df_ephem) == 0:
            raise ValueError(
                "Target {} was not observed in sector {}.".format(target, sector)
            )

        # Filter ephemeris using camera/ccd.
        if camera is not None and ccd is not None:
            df_ephem = df_ephem[
                np.logical_and(df_ephem["camera"] == camera, df_ephem["ccd"] == ccd)
            ]
            if len(df_ephem) == 0:
                raise ValueError(
                    "Target {} was not observed in sector {}, camera {}, ccd {}.".format(
                        target, sector, camera, ccd
                    )
                )

        # Add column for time in units (JD - 2457000)
        # >>>>> Note: tess-ephem returns time in JD, not BJD. <<<<<
        df_ephem["time"] = [t.value - 2457000 for t in df_ephem.index.values]
        df_ephem = df_ephem[
            ["time", "sector", "camera", "ccd", "column", "row"]
        ].reset_index(drop=True)

        return MovingTPF(target=target, ephem=df_ephem), df_ephem<|MERGE_RESOLUTION|>--- conflicted
+++ resolved
@@ -15,12 +15,7 @@
 from tesscube.utils import _sync_call, convert_coordinates_to_runs
 
 from . import logger, straps
-<<<<<<< HEAD
-from .utils import compute_moments, inside_ellipse, make_wcs_header
-=======
-from .utils import animate_cube, compute_moments, inside_ellipse
->>>>>>> 08c41231
-
+from .utils import animate_cube, compute_moments, inside_ellipse, make_wcs_header
 
 class MovingTPF:
     """
