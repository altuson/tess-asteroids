--- conflicted
+++ resolved
@@ -208,34 +208,23 @@
 
         # Use interpolation to get target (row,column) at cube time.
         # If input ephem uses UTC time scale, convert cube time to UTC for interpolation.
-<<<<<<< HEAD
         column_interp = CubicSpline(
-=======
-        column_interp = np.interp(
-            self.cube.time
-            if self.time_scale == "tdb"
-            else self.cube.time - self.cube.last_hdu.data["BARYCORR"],
->>>>>>> 5894529f
             self.ephem["time"].astype(float),
             self.ephem["column"].astype(float),
             extrapolate=False,
         )(
             self.cube.time
             if self.time_scale == "tdb"
-<<<<<<< HEAD
-            else self.cube.time - self.cube.timecorr
+            else self.cube.time - self.cube.last_hdu.data["BARYCORR"]
         )
         row_interp = CubicSpline(
-=======
-            else self.cube.time - self.cube.last_hdu.data["BARYCORR"],
->>>>>>> 5894529f
             self.ephem["time"].astype(float),
             self.ephem["row"].astype(float),
             extrapolate=False,
         )(
             self.cube.time
             if self.time_scale == "tdb"
-            else self.cube.time - self.cube.timecorr
+            else self.cube.time - self.cube.last_hdu.data["BARYCORR"]
         )
 
         # Remove nans from interpolated position
